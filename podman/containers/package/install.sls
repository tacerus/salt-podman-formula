# vim: ft=sls

{%- set tplroot = tpldir.split("/")[0] %}
{%- from tplroot ~ "/libtofsstack.jinja" import files_switch with context %}
{%- from tplroot ~ "/map.jinja" import mapdata as podman with context %}
{%- set sls_config_file = tplroot ~ ".package.install" %}
{%- set sls_service_running = "" %}
{%- if podman.containers.values() | selectattr("rootless", "defined") | rejectattr("rootless") | list %}
{%-   set sls_service_running = tplroot ~ ".service.running" %}
{%- endif %}

include:
  - {{ sls_config_file }}
{%- if sls_service_running %}
  - {{ sls_service_running }}
{%- endif %}


{#-
User account autopod is present:
  user.present:
    - name: autopod
    - home: {{ podman.lookup.containers.base | path_join(cnt_name) }}
    - createhome: true
    - usergroup: true
    # (on Debian 11) subuid/subgid are only added automatically for non-system users
    - system: false
#}
User session for autopod is initialized at boot:
  compose.lingering_managed:
    - name: autopod
    - enable: true
    - require:
      - user: autopod

Podman API for autopod is enabled:
  compose.systemd_service_enabled:
    - name: podman.socket
    - user: autopod
    - require:
      - User session for autopod is initialized at boot

Podman API for autopod is available:
  compose.systemd_service_running:
    - name: podman.socket
    - user: autopod
    - require:
      - Podman API for autopod is enabled

{%- for cnt_name, cnt in podman.containers.items() %}
{%-   set rootless = cnt.get("rootless", True) %}
{%-   if cnt.get("env_secrets") %}

Container {{ cnt_name }} secrets are present:
  podman.secret_present:
    - names:
{%-     for sname, sval in cnt.env_secrets | dictsort %}
      - {{ sname }}:
{%-       if sval is mapping %}
{%-         for param, val in sval.items() %}
        - {{ param }}: {{ val | json }}
{%-         endfor %}
{%-       else %}
        - data: {{ sval | json }}
{%-       endif %}
{%-     endfor %}
{%-     if rootless %}
    - user: {{ cnt_name }}
{%-     endif %}
    - require:
{%-     if rootless %}
      - Podman API for autopod is available
{%-     else %}
      - sls: {{ sls_service_running }}
{%-     endif %}
    - require_in:
      - Container {{ cnt_name }} is present
{%-   endif %}

{%-   set secret_env = {} %}
{%-   for secret in cnt.get("env_secrets", {}) %}
{%-     do secret_env.update({secret: secret}) %}
{%-   endfor %}
{%-   do secret_env.update(cnt.get("secret_env", {})) %}

{%-   set labels = {} %}
{%-   if cnt.get("autoupdate") %}
{%-     do labels.update({"io.containers.autoupdate": "registry"}) %}
{%-   endif %}
{%-   do labels.update(cnt.get("labels", {})) %}

Container {{ cnt_name }} is present:
  podman.present:
    - name: {{ cnt_name }}
    - image: {{ cnt.image }}
{%-   if secret_env %}
    - secret_env: {{ secret_env | json }}
{%-   endif %}
{%-   if labels %}
    - labels: {{ labels | json }}
{%-   endif %}
{%-   for cparam, cval in cnt | dictsort %}
{%-     if cparam in ["autoupdate", "env_secrets", "generate_params", "image", "labels", "name", "secret_env", "user"] %}
{%-       continue %}
{%-     endif %}
    - {{ cparam }}: {{ cval | json }}
{%-   endfor %}
{%-   if rootless %}
<<<<<<< HEAD
    - user: autopod
{#
    - require:
{%-     if rootless %}
      - Podman API for autopod is available
{%-     else %}
      - sls: {{ sls_service_running }}
{%-     endif %}
#}
=======
    - user: {{ cnt_name }}
{%-   endif %}
    - require:
{%-   if rootless %}
      - Podman API for container {{ cnt_name }} is available
{%-   else %}
      - sls: {{ sls_service_running }}
>>>>>>> a10a1fd3
{%-   endif %}

Container {{ cnt_name }} systemd unit is installed:
  file.managed:
    - name: {{ ((podman.lookup.containers.base | path_join(".config", "systemd", "user")) if rootless else "/etc/systemd/system")
                 | path_join(cnt_name ~ ".service") }}
    - source: {{ files_switch(
                    [cnt_name ~ ".service.j2", "container.service.j2"],
                    config=podman,
                    lookup="Container {{ cnt_name }} systemd unit is installed",
                 )
              }}
    - mode: '0644'
<<<<<<< HEAD
    - user: autopod
    - group: autopod
    - makedirs: True
=======
    - user: {{ cnt_name if rootless else "root" }}
    - group: {{ cnt_name if rootless else mariadb.lookup.rootgroup }}
    - makedirs: true
>>>>>>> a10a1fd3
    - template: jinja
    - require:
      - Container {{ cnt_name }} is present
    - context:
        name: {{ cnt_name }}
        generate_params: {{ cnt.get("generate_params", {}) | json }}
        user: autopod

{%-   if rootless %}

Podman autoupdate service is managed for {{ cnt_name }}:
  compose.systemd_service_{{ "enabled" if cnt.get("autoupdate") else "disabled" }}:
    - user: autopod
    - name: podman-auto-update.timer
    - require:
      - Container {{ cnt_name }} is present
{%-   endif %}
{%- endfor %}<|MERGE_RESOLUTION|>--- conflicted
+++ resolved
@@ -106,25 +106,9 @@
     - {{ cparam }}: {{ cval | json }}
 {%-   endfor %}
 {%-   if rootless %}
-<<<<<<< HEAD
     - user: autopod
-{#
     - require:
-{%-     if rootless %}
       - Podman API for autopod is available
-{%-     else %}
-      - sls: {{ sls_service_running }}
-{%-     endif %}
-#}
-=======
-    - user: {{ cnt_name }}
-{%-   endif %}
-    - require:
-{%-   if rootless %}
-      - Podman API for container {{ cnt_name }} is available
-{%-   else %}
-      - sls: {{ sls_service_running }}
->>>>>>> a10a1fd3
 {%-   endif %}
 
 Container {{ cnt_name }} systemd unit is installed:
@@ -138,15 +122,9 @@
                  )
               }}
     - mode: '0644'
-<<<<<<< HEAD
     - user: autopod
     - group: autopod
-    - makedirs: True
-=======
-    - user: {{ cnt_name if rootless else "root" }}
-    - group: {{ cnt_name if rootless else mariadb.lookup.rootgroup }}
     - makedirs: true
->>>>>>> a10a1fd3
     - template: jinja
     - require:
       - Container {{ cnt_name }} is present
